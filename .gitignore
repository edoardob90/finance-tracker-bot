--- conflicted
+++ resolved
@@ -118,13 +118,7 @@
 .vscode
 
 # Misc
-<<<<<<< HEAD
-old
-examples
-data/
-*.pickle
-=======
 old/
 examples/
 data/
->>>>>>> 3ffc647b
+*.pickle