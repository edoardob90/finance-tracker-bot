--- conflicted
+++ resolved
@@ -69,17 +69,6 @@
 
 # pyenv
 .python-version
-<<<<<<< HEAD
-example*.py
-.idea
-=======
-
-# pipenv
-#   According to pypa/pipenv#598, it is recommended to include Pipfile.lock in version control.
-#   However, in case of collaboration, if having platform-specific dependencies or dependencies
-#   having no cross-platform support, pipenv may install dependencies that don't work, or not
-#   install all needed dependencies.
-#Pipfile.lock
 
 # PEP 582; used by e.g. github.com/David-OConnor/pyflow
 __pypackages__/
@@ -129,5 +118,4 @@
 
 # Misc
 old
-examples
->>>>>>> b5090d52
+examples